--- conflicted
+++ resolved
@@ -32,15 +32,11 @@
   'pandas',
   'toml',
   'fast-ctc-decode',
-<<<<<<< HEAD
-  'editdistance==0.5.3',
-=======
   'editdistance>=0.5.3',
   'torch>=1.12.0',
   'torchvision>=0.13.0',
   'torchaudio>=0.12.0',
   'boostnano',
->>>>>>> b924df41
 ]
 exec(open('xron/_version.py').read()) #readount the __version__ variable
 setup(
